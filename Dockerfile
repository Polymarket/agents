FROM python:3.9

COPY . /home
WORKDIR /home
<<<<<<< HEAD
RUN pip3 install -r requirements.txt

# CMD ["python3", "cli.py", "--help"]
=======

RUN pip3 install -r requirements.txt
>>>>>>> 7afd9f65
<|MERGE_RESOLUTION|>--- conflicted
+++ resolved
@@ -2,11 +2,5 @@
 
 COPY . /home
 WORKDIR /home
-<<<<<<< HEAD
-RUN pip3 install -r requirements.txt
 
-# CMD ["python3", "cli.py", "--help"]
-=======
-
-RUN pip3 install -r requirements.txt
->>>>>>> 7afd9f65
+RUN pip3 install -r requirements.txt