--- conflicted
+++ resolved
@@ -1,10 +1,5 @@
-<<<<<<< HEAD
 from __future__ import annotations
-from typing import Union
-from typing import Optional
-=======
 from typing import Optional, Union
->>>>>>> 5163bb49
 from pydantic import BaseModel
 
 
