--- conflicted
+++ resolved
@@ -122,12 +122,8 @@
         self.exchange_address = "0x4bfb41d5b3570defd03c39a9a4d8de6bd8b8982e"
         self.neg_risk_exchange_address = "0xC5d563A36AE78145C45a50134d48A1215220f80a"
         
-<<<<<<< HEAD
-        # self._init_api_keys()
-=======
         self._init_api_keys()
         self._init_approvals(True)
->>>>>>> 7afd9f65
 
     def _init_api_keys(self):
         self.client = ClobClient(self.clob_url, key=self.private_key, chain_id=self.chain_id)
